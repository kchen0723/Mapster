--- conflicted
+++ resolved
@@ -71,11 +71,8 @@
     <Compile Include="WhenMappingRecordTypes.cs" />
     <Compile Include="WhenMappingIgnoreNullValues.cs" />
     <Compile Include="WhenMappingWithExtensionMethods.cs" />
-<<<<<<< HEAD
+    <Compile Include="WhenPerformingAfterMapping.cs" />
     <Compile Include="WhenPassingRuntimeValue.cs" />
-=======
-    <Compile Include="WhenPerformingAfterMapping.cs" />
->>>>>>> 87db1f65
     <Compile Include="WhenPreserveReferences.cs" />
     <Compile Include="WhenAddingCustomMappings.cs" />
     <Compile Include="WhenHandlingUnmappedMembers.cs" />
